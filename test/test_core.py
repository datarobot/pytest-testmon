--- conflicted
+++ resolved
@@ -2,18 +2,14 @@
 
 from testmon.process_code import Module
 from test.test_process_code import CodeSample
-<<<<<<< HEAD
-from test.test_testmon import get_modules
-from testmon.testmon_core import TestmonData as CoreTestmonData
-from testmon.testmon_core import is_dependent, affected_nodeids
+from testmon.testmon_core import TestmonData as CoreTestmonData, flip_dictionary, unaffected
+
 import json
 import pickle
 import pytest
 
 from _pytest import runner
-=======
-from testmon.testmon_core import TestmonData as CoreTestmonData, flip_dictionary, unaffected
->>>>>>> fe2738df
+
 
 pytest_plugins = "pytester",
 
@@ -182,9 +178,13 @@
 
     testmon_check_data = CoreTestmonData(testdir.tmpdir.strpath, variant='1')
     testmon_check_data.read_fs()
-<<<<<<< HEAD
-    assert testmon1_data.node_data['node1'] == {'a.py': 1 }
-
+    assert testmon1_data.node_data['node1'] == {'a.py': 1}
+
+
+def test_flip():
+    node_data = {'X': {'a': [1, 2, 3], 'b': [3, 4, 5]}, 'Y': {'b': [3, 6, 7]}}
+    files = flip_dictionary(node_data)
+    assert files == {'a': {'X': [1, 2, 3]}, 'b': {'X': [3, 4, 5], 'Y': [3, 6, 7]}}
 
 global_reports = []
 
@@ -238,12 +238,3 @@
     result = testdir.runpytest_inprocess(plugins=[PlugRereport()])
 
     print(result)
-=======
-    assert testmon1_data.node_data['node1'] == {'a.py': 1}
-
-
-def test_flip():
-    node_data = {'X': {'a': [1, 2, 3], 'b': [3, 4, 5]}, 'Y': {'b': [3, 6, 7]}}
-    files = flip_dictionary(node_data)
-    assert files == {'a': {'X': [1, 2, 3]}, 'b': {'X': [3, 4, 5], 'Y': [3, 6, 7]}}
->>>>>>> fe2738df
